//! Single-scope assembler implementation and related types.
//!
//! See [`Assembler`] for more details on the low-level assembly process, or the
//! [`mod@crate::ingest`] module for a higher-level interface.

mod error {
    use crate::ops::Expression;
    use crate::ParseError;
    use etk_ops::HardForkOp;
    use num_bigint::BigInt;
    use snafu::{Backtrace, Snafu};

    /// Errors that can occur while assembling instructions.
    #[derive(Snafu, Debug)]
    #[non_exhaustive]
    #[snafu(context(suffix(false)), visibility(pub(super)))]
    pub enum Error {
        /// A label was declared multiple times.
        #[snafu(display("label `{}` declared multiple times", label))]
        #[non_exhaustive]
        DuplicateLabel {
            /// The name of the conflicting label.
            label: String,

            /// The location of the error.
            backtrace: Backtrace,
        },

        /// A macro was declared multiple times.
        #[snafu(display("macro `{}` declared multiple times", name))]
        #[non_exhaustive]
        DuplicateMacro {
            /// The name of the conflicting macro.
            name: String,

            /// The location of the error.
            backtrace: Backtrace,
        },

        /// A push instruction was too small for the result of the expression.
        #[snafu(display(
            "the expression `{}={}` was too large for the specifier {}",
            expr,
            value,
            spec
        ))]
        #[non_exhaustive]
        ExpressionTooLarge {
            /// The oversized expression.
            expr: Expression,

            /// The evaluated value of the expression.
            value: BigInt,

            /// The specifier.
            spec: HardForkOp<()>,

            /// The location of the error.
            backtrace: Backtrace,
        },

        /// An expression evaluated to a negative number.
        #[snafu(display(
            "the expression `{}={}` is negative and can't be represented as push operand",
            expr,
            value
        ))]
        ExpressionNegative {
            /// The oversized expression.
            expr: Expression,

            /// The evaluated value of the expression.
            value: BigInt,

            /// The location of the error.
            backtrace: Backtrace,
        },

        /// The value provided to an unsized push (`%push`) was too large.
        #[snafu(display("value was too large for any push"))]
        #[non_exhaustive]
        UnsizedPushTooLarge {
            /// The location of the error.
            backtrace: Backtrace,
        },

        /// A label was used without being defined.
        #[snafu(display("labels `{:?}` were never defined", labels))]
        #[non_exhaustive]
        UndeclaredLabels {
            /// The labels that were used without being defined.
            labels: Vec<String>,

            /// The location of the error.
            backtrace: Backtrace,
        },

        /// An instruction macro was used without being defined.
        #[snafu(display("instruction macro `{}` was never defined", name))]
        #[non_exhaustive]
        UndeclaredInstructionMacro {
            /// The macro that was used without being defined.
            name: String,

            /// The location of the error.
            backtrace: Backtrace,
        },

        /// An expression macro was used without being defined.
        #[snafu(display("expression macro `{}` was never defined", name))]
        #[non_exhaustive]
        UndeclaredExpressionMacro {
            /// The macro that was used without being defined.
            name: String,

            /// The location of the error.
            backtrace: Backtrace,
        },

        /// An import or include failed to parse.
        #[snafu(display("include or import failed to parse: {}", source))]
        #[snafu(context(false))]
        #[non_exhaustive]
        ParseInclude {
            /// The next source of this error.
            #[snafu(backtrace)]
            source: ParseError,
        },

        /// An instruction macro was used without being defined.
        #[snafu(display("variable `{}` inside macro, was never defined", var))]
        #[non_exhaustive]
        UndeclaredVariableMacro {
            /// The variable that was used without being defined.
            var: String,

            /// The location of the error.
            backtrace: Backtrace,
        },
    }
}

pub use self::error::Error;
use crate::ops::expression::Error::{UndefinedVariable, UnknownLabel, UnknownMacro};
use crate::ops::{self, AbstractOp, Assemble, Expression, MacroDefinition};
<<<<<<< HEAD
use etk_ops::HardFork;
use num_traits::cast::ToPrimitive;
=======
use num_traits::ToPrimitive;
>>>>>>> f9bc8ccf
use rand::Rng;
use std::collections::{hash_map, HashMap, HashSet};

/// An item to be assembled, which can be either an [`AbstractOp`],
/// the inclusion of a new scope or a raw byte sequence.
#[derive(Debug, Clone)]
pub enum RawOp {
    /// An instruction to be assembled.
    Op(AbstractOp),

    /// A new scope to be created with its corresponding list of operations.
    Scope(Vec<RawOp>),

    /// Raw bytes, for example from `%include_hex`, to be included verbatim in
    /// the output.
    Raw(Vec<u8>),
}

impl From<AbstractOp> for RawOp {
    fn from(op: AbstractOp) -> Self {
        Self::Op(op)
    }
}

impl From<Vec<u8>> for RawOp {
    fn from(vec: Vec<u8>) -> Self {
        Self::Raw(vec)
    }
}

impl From<&AbstractOp> for RawOp {
    fn from(op: &AbstractOp) -> Self {
        Self::Op(op.clone())
    }
}

/// Assembles a series of [`RawOp`] into raw bytes, tracking and resolving macros and labels,
/// and handling dynamic pushes.
///
/// ## Example
///
/// ```rust
/// use etk_asm::asm::Assembler;
/// use etk_asm::ops::AbstractOp;
/// use etk_ops::cancun::{Op, GetPc};
/// use etk_ops::{HardFork, HardForkOp};
/// # use etk_asm::asm::Error;
/// #
/// # use hex_literal::hex;
<<<<<<< HEAD
/// let mut asm = Assembler::new_with_hardfork(HardFork::Cancun);
/// let result = asm.assemble(vec![
///     AbstractOp::new(HardForkOp::Cancun(GetPc.into())),
/// ])?;
=======
/// let mut asm = Assembler::new();
/// let code = vec![AbstractOp::new(GetPc)];
/// let result = asm.assemble(&code)?;
>>>>>>> f9bc8ccf
/// # assert_eq!(result, hex!("58"));
/// # Result::<(), Error>::Ok(())
/// ```
#[derive(Debug, Default)]
pub struct Assembler {
    /// Assembled ops.
    ready: Vec<RawOp>,

    /// Number of bytes used by the operations in `ready``.
    concrete_len: usize,

    /// Labels associated with an `AbstractOp::Label`.
    declared_labels: HashMap<String, Option<usize>>,

    /// Macros associated with an `AbstractOp::Macro`.
    declared_macros: HashMap<String, MacroDefinition>,

    /// Labels that have been referred to (ex. with push) but
    /// have not been declared with an `AbstractOp::Label`.
    undeclared_labels: Vec<String>,
<<<<<<< HEAD

    /// Hardfork to use when assembling.
    hardfork: HardFork,
=======
>>>>>>> f9bc8ccf
}

impl Assembler {
    /// Create a new `Assembler` for the last hardfork.
    pub fn new() -> Self {
        Self::default()
    }

<<<<<<< HEAD
    /// Create a new `Assembler` for an specific hardfork.
    pub fn new_with_hardfork(hardfork: HardFork) -> Self {
        Self {
            hardfork,
            ..Self::default()
        }
    }

=======
>>>>>>> f9bc8ccf
    /// Feed instructions into the `Assembler`.
    ///
    /// Returns the code of the assembled program.
    pub fn assemble<O>(&mut self, ops: &[O]) -> Result<Vec<u8>, Error>
    where
        O: Into<RawOp> + Clone,
    {
        self.declare_macros(ops)?;

        for op in ops {
            self.push(op.clone().into())?;
        }

        let output = self.backpatch_and_emit()?;
        self.ready.clear();
        Ok(output)
    }

    /// Pre-define macros, via `AbstractOp`, into the `Assembler`.
    ///
    /// This is used to define macros that are used in the same scope.
    fn declare_macros<O>(&mut self, ops: &[O]) -> Result<(), Error>
    where
        O: Into<RawOp> + Clone,
    {
        for op in ops {
            let rop = op.clone().into();
            if let RawOp::Op(AbstractOp::MacroDefinition(ref defn)) = rop {
                match self.declared_macros.entry(defn.name().to_owned()) {
                    hash_map::Entry::Occupied(_) => {
                        return error::DuplicateMacro { name: defn.name() }.fail()
                    }
                    hash_map::Entry::Vacant(v) => {
                        v.insert(defn.to_owned());
                    }
                }
            }
        }

        Ok(())
    }

    /// Feed a single instruction into the `Assembler`.
    fn push<O>(&mut self, rop: O) -> Result<usize, Error>
    where
        O: Into<RawOp>,
    {
        let rop = rop.into();
        self.declare_label(&rop)?;

        match rop {
            RawOp::Op(AbstractOp::Label(label)) => {
                self.undeclared_labels.retain(|l| *l != label);

                let old = self
                    .declared_labels
                    .insert(label, Some(self.concrete_len))
                    .expect("label should exist");
                assert_eq!(old, None, "label should have been undefined");
            }
            RawOp::Op(AbstractOp::MacroDefinition(_)) => {}
            RawOp::Op(AbstractOp::Macro(ref m)) => {
                self.expand_macro(&m.name, &m.parameters)?;
            }
            RawOp::Op(ref op) => {
                match op.clone().concretize(
                    (&self.declared_labels, &self.declared_macros).into(),
                    self.hardfork.clone(),
                ) {
                    Ok(cop) => {
                        self.concrete_len += cop.size();
                        self.ready.push(rop.clone())
                    }
                    Err(ops::Error::ExpressionTooLarge { value, spec, .. }) => {
                        return error::ExpressionTooLarge {
                            expr: op.expr().unwrap().clone(),
                            value,
                            spec,
                        }
                        .fail()
                    }
                    Err(ops::Error::ExpressionNegative { value, .. }) => {
                        return error::ExpressionNegative {
                            expr: op.expr().unwrap().clone(),
                            value,
                        }
                        .fail()
                    }
                    Err(ops::Error::ContextIncomplete {
                        source: UnknownLabel { label, .. },
                    }) => {
                        if let AbstractOp::Push(_) = op {
                            self.concrete_len += 2;
                        } else {
                            self.concrete_len += op.size().unwrap();
                        }

                        self.undeclared_labels.push(label);
                        self.ready.push(rop.clone());
                    }
                    Err(ops::Error::ContextIncomplete {
                        source: UnknownMacro { name, .. },
                    }) => return error::UndeclaredInstructionMacro { name }.fail(),
                    Err(ops::Error::ContextIncomplete {
                        source: UndefinedVariable { name, .. },
                    }) => return error::UndeclaredVariableMacro { var: name }.fail(),
                }
            }
            RawOp::Raw(raw) => {
                self.concrete_len += raw.len();
                self.ready.push(RawOp::Raw(raw.to_vec()));
            }
            RawOp::Scope(scope) => {
                let mut asm = Self::new();
                let scope_result = asm.assemble(&scope)?;
                self.concrete_len += scope_result.len();
                self.ready.push(RawOp::Raw(scope_result));
            }
        }

        Ok(self.concrete_len)
    }

    /// Backpatch dynamic operations and emit the assembled program.
    ///
    /// Errors if there are any undeclared labels.
    fn backpatch_and_emit(&mut self) -> Result<Vec<u8>, Error> {
        if !self.undeclared_labels.is_empty() {
            return error::UndeclaredLabels {
                labels: self
                    .undeclared_labels
                    .iter()
                    .map(|l| l.to_owned())
                    .collect::<Vec<String>>(),
            }
            .fail();
        }
        let mut output = Vec::new();
        for op in self.ready.iter() {
            if let RawOp::Op(ref op) = op {
<<<<<<< HEAD
                match op.clone().concretize(
                    (&self.declared_labels, &self.declared_macros).into(),
                    self.hardfork.clone(),
                ) {
=======
                match op
                    .clone()
                    .concretize((&self.declared_labels, &self.declared_macros).into())
                {
>>>>>>> f9bc8ccf
                    Ok(mut cop) => {
                        if let AbstractOp::Push(imm) = op {
                            let exp = imm.tree.eval_with_context(
                                (&self.declared_labels, &self.declared_macros).into(),
                            );

                            let labels: HashSet<String> = imm
                                .tree
                                .labels(&self.declared_macros)
                                .unwrap()
                                .into_iter()
                                .collect();
                            if !labels.is_empty() {
                                if let Ok(val) = exp {
                                    let extra = val.to_usize().unwrap() / 256;
                                    if extra > 0 {
                                        self.concrete_len += extra;

                                        for label in labels {
                                            if let Some(position) =
                                                self.declared_labels.get_mut(&label)
                                            {
                                                *position = position.map(|v| v + 1);
                                            }
                                        }
                                    }
                                }
                            }

                            cop = op
                                .clone()
<<<<<<< HEAD
                                .concretize(
                                    (&self.declared_labels, &self.declared_macros).into(),
                                    self.hardfork.clone(),
                                )
=======
                                .concretize((&self.declared_labels, &self.declared_macros).into())
>>>>>>> f9bc8ccf
                                .unwrap();
                        }
                        cop.assemble(&mut output)
                    }
                    Err(ops::Error::ContextIncomplete {
                        source: UnknownLabel { .. },
                    }) => {
                        return error::UndeclaredLabels {
                            labels: self.undeclared_labels.to_vec(),
                        }
                        .fail();
                    }
                    Err(ops::Error::ContextIncomplete {
                        source: UnknownMacro { name, .. },
                    }) => {
                        return error::UndeclaredInstructionMacro { name }.fail();
                    }
                    Err(ops::Error::ContextIncomplete {
                        source: UndefinedVariable { name, .. },
                    }) => {
                        return error::UndeclaredVariableMacro { var: name }.fail();
                    }

                    Err(_) => unreachable!("all ops should be concretizable"),
                }
            } else if let RawOp::Raw(raw) = op {
                output.extend(raw);
            }
        }

        Ok(output)
    }

    fn declare_label(&mut self, rop: &RawOp) -> Result<(), Error> {
        if let RawOp::Op(AbstractOp::Label(label)) = rop {
            if self.declared_labels.contains_key(label) {
                return error::DuplicateLabel {
                    label: label.to_owned(),
                }
                .fail();
            }
            self.declared_labels.insert(label.to_owned(), None);
        }
        Ok(())
    }

    fn expand_macro(
        &mut self,
        name: &str,
        parameters: &[Expression],
    ) -> Result<Option<usize>, Error> {
        // Remap labels to macro scope.
        match self.declared_macros.get(name).cloned() {
            Some(MacroDefinition::Instruction(mut m)) => {
                if m.parameters.len() != parameters.len() {
                    panic!("invalid number of parameters for macro {}", name);
                }

                let parameters: HashMap<String, Expression> = m
                    .parameters
                    .into_iter()
                    .zip(parameters.iter().cloned())
                    .collect();

                let mut labels = HashMap::<String, String>::new();
                let mut rng = rand::thread_rng();

                // First pass, find locally defined labels and rename them.
                for op in m.contents.iter_mut() {
                    match op {
                        AbstractOp::Label(ref mut label) => {
                            let mangled = format!("{}_{}_{}", m.name, label, rng.gen::<u64>());
                            let old = labels.insert(label.to_owned(), mangled.clone());
                            if old.is_some() {
                                return error::DuplicateLabel {
                                    label: label.to_string(),
                                }
                                .fail();
                            }
                            *label = mangled;
                        }
                        _ => continue,
                    }
                }

                // Second pass, update local label invocations.
                for op in m.contents.iter_mut() {
                    if let Some(expr) = op.expr_mut() {
                        for lbl in expr.labels(&self.declared_macros).unwrap() {
                            if labels.contains_key(&lbl) {
                                expr.replace_label(&lbl, &labels[&lbl]);
                            }
                        }
                    }

                    // Attempt to fill in parameters
                    if let Some(expr) = op.expr_mut() {
                        for (name, value) in parameters.iter() {
                            expr.fill_variable(name, value)
                        }
                    }
                }

                for op in m.contents.iter() {
<<<<<<< HEAD
                    self.push(op.clone())?;
=======
                    self.push(op)?;
>>>>>>> f9bc8ccf
                }
                Ok(Some(self.concrete_len))
            }
            _ => error::UndeclaredInstructionMacro { name }.fail(),
        }
    }
}

#[cfg(test)]
mod tests {
    use super::*;
    use crate::ops::{
        Expression, ExpressionMacroDefinition, ExpressionMacroInvocation, Imm,
        InstructionMacroDefinition, InstructionMacroInvocation, Terminal,
    };
    use assert_matches::assert_matches;
    use etk_ops::{cancun::*, HardFork, HardForkOp};
    use hex_literal::hex;
    use num_bigint::{BigInt, Sign};

    #[test]
    fn assemble_variable_push_const_while_pending() -> Result<(), Error> {
<<<<<<< HEAD
        let mut asm = Assembler::new_with_hardfork(HardFork::Cancun);
        let ops = vec![
            AbstractOp::Op(HardForkOp::Cancun(Push1(Imm::with_label("label1")).into())),
            AbstractOp::Push(Terminal::Number(0xaabb.into()).into()),
            AbstractOp::Label("label1".into()),
        ];
        let result = asm.assemble(&ops)?;
=======
        let mut asm = Assembler::new();
        let code = vec![
            AbstractOp::Op(Push1(Imm::with_label("label1")).into()),
            AbstractOp::Push(Terminal::Number(0xaabb.into()).into()),
            AbstractOp::Label("label1".into()),
        ];
        let result = asm.assemble(&code)?;
>>>>>>> f9bc8ccf
        assert_eq!(result, hex!("600561aabb"));
        Ok(())
    }

    #[test]
    fn assemble_variable_pushes_abab() -> Result<(), Error> {
<<<<<<< HEAD
        let mut asm = Assembler::new_with_hardfork(HardFork::Cancun);
        let ops = vec![
            AbstractOp::new(HardForkOp::Cancun(JumpDest.into())),
=======
        let mut asm = Assembler::new();
        let code = vec![
            AbstractOp::new(JumpDest),
>>>>>>> f9bc8ccf
            AbstractOp::Push(Imm::with_label("label1")),
            AbstractOp::Push(Imm::with_label("label2")),
            AbstractOp::Label("label1".into()),
            AbstractOp::new(HardForkOp::Cancun(GetPc.into())),
            AbstractOp::Label("label2".into()),
<<<<<<< HEAD
            AbstractOp::new(HardForkOp::Cancun(GetPc.into())),
        ];
        let result = asm.assemble(&ops)?;
=======
            AbstractOp::new(GetPc),
        ];
        let result = asm.assemble(&code)?;
>>>>>>> f9bc8ccf
        assert_eq!(result, hex!("5b600560065858"));
        Ok(())
    }

    #[test]
    fn assemble_variable_pushes_abba() -> Result<(), Error> {
<<<<<<< HEAD
        let mut asm = Assembler::new_with_hardfork(HardFork::Cancun);
        let ops = vec![
            AbstractOp::new(HardForkOp::Cancun(JumpDest.into())),
=======
        let mut asm = Assembler::new();
        let code = vec![
            AbstractOp::new(JumpDest),
>>>>>>> f9bc8ccf
            AbstractOp::Push(Imm::with_label("label1")),
            AbstractOp::Push(Imm::with_label("label2")),
            AbstractOp::Label("label2".into()),
            AbstractOp::new(HardForkOp::Cancun(GetPc.into())),
            AbstractOp::Label("label1".into()),
<<<<<<< HEAD
            AbstractOp::new(HardForkOp::Cancun(GetPc.into())),
        ];
        let result = asm.assemble(&ops)?;
=======
            AbstractOp::new(GetPc),
        ];
        let result = asm.assemble(&code)?;
>>>>>>> f9bc8ccf
        assert_eq!(result, hex!("5b600660055858"));
        Ok(())
    }

    #[test]
    fn assemble_variable_push1_multiple() -> Result<(), Error> {
<<<<<<< HEAD
        let mut asm = Assembler::new_with_hardfork(HardFork::Cancun);
        let ops = vec![
            AbstractOp::new(HardForkOp::Cancun(JumpDest.into())),
=======
        let mut asm = Assembler::new();
        let code = vec![
            AbstractOp::new(JumpDest),
>>>>>>> f9bc8ccf
            AbstractOp::Push(Imm::with_label("auto")),
            AbstractOp::Push(Imm::with_label("auto")),
            AbstractOp::Label("auto".into()),
        ];
<<<<<<< HEAD
        let result = asm.assemble(&ops)?;
=======
        let result = asm.assemble(&code)?;
>>>>>>> f9bc8ccf
        assert_eq!(result, hex!("5b60056005"));
        Ok(())
    }

    #[test]
    fn assemble_variable_push_const() -> Result<(), Error> {
<<<<<<< HEAD
        let mut asm = Assembler::new_with_hardfork(HardFork::Cancun);
        let ops = vec![AbstractOp::Push(
            Terminal::Number((0x00aaaaaaaaaaaaaaaaaaaaaaaa as u128).into()).into(),
        )];
        let result = asm.assemble(&ops)?;
=======
        let mut asm = Assembler::new();
        let code = vec![AbstractOp::Push(
            Terminal::Number((0x00aaaaaaaaaaaaaaaaaaaaaaaa as u128).into()).into(),
        )];
        let result = asm.assemble(&code)?;
>>>>>>> f9bc8ccf
        assert_eq!(result, hex!("6baaaaaaaaaaaaaaaaaaaaaaaa"));
        Ok(())
    }

    #[test]
    fn assemble_variable_push_too_large() {
        let v = BigInt::from_bytes_be(Sign::Plus, &[1u8; 33]);

<<<<<<< HEAD
        let mut asm = Assembler::new_with_hardfork(HardFork::Cancun);
        let ops = vec![AbstractOp::Push(Terminal::Number(v).into())];
        let err = asm.assemble(&ops).unwrap_err();
=======
        let mut asm = Assembler::new();
        let code = vec![AbstractOp::Push(Terminal::Number(v).into())];
        let err = asm.assemble(&code).unwrap_err();
>>>>>>> f9bc8ccf

        assert_matches!(err, Error::ExpressionTooLarge { .. });
    }

    #[test]
    fn assemble_variable_push_negative() {
<<<<<<< HEAD
        let mut asm = Assembler::new_with_hardfork(HardFork::Cancun);
        let ops = vec![AbstractOp::Push(Terminal::Number((-1).into()).into())];
        let err = asm.assemble(&ops).unwrap_err();
=======
        let mut asm = Assembler::new();
        let code = vec![AbstractOp::Push(Terminal::Number((-1).into()).into())];
        let err = asm.assemble(&code).unwrap_err();
>>>>>>> f9bc8ccf

        assert_matches!(err, Error::ExpressionNegative { .. });
    }

    #[test]
    fn assemble_variable_push_const0() -> Result<(), Error> {
<<<<<<< HEAD
        let mut asm = Assembler::new_with_hardfork(HardFork::Cancun);
        let ops = vec![AbstractOp::Push(
            Terminal::Number((0x00 as u128).into()).into(),
        )];
        let result = asm.assemble(&ops)?;
=======
        let mut asm = Assembler::new();
        let code = vec![AbstractOp::Push(
            Terminal::Number((0x00 as u128).into()).into(),
        )];
        let result = asm.assemble(&code)?;
>>>>>>> f9bc8ccf
        assert_eq!(result, hex!("6000"));
        Ok(())
    }

    #[test]
    fn assemble_variable_push1_known() -> Result<(), Error> {
<<<<<<< HEAD
        let mut asm = Assembler::new_with_hardfork(HardFork::Cancun);
        let ops = vec![
            AbstractOp::new(HardForkOp::Cancun(JumpDest.into())),
            AbstractOp::Label("auto".into()),
            AbstractOp::Push(Imm::with_label("auto")),
        ];
        let result = asm.assemble(&ops)?;
=======
        let mut asm = Assembler::new();
        let code = vec![
            AbstractOp::new(JumpDest),
            AbstractOp::Label("auto".into()),
            AbstractOp::Push(Imm::with_label("auto")),
        ];
        let result = asm.assemble(&code)?;
>>>>>>> f9bc8ccf
        assert_eq!(result, hex!("5b6001"));
        Ok(())
    }

    #[test]
    fn assemble_variable_push1() -> Result<(), Error> {
<<<<<<< HEAD
        let mut asm = Assembler::new_with_hardfork(HardFork::Cancun);
        let ops = vec![
            AbstractOp::Push(Imm::with_label("auto")),
            AbstractOp::Label("auto".into()),
            AbstractOp::new(HardForkOp::Cancun(JumpDest.into())),
        ];
        let result = asm.assemble(&ops)?;
=======
        let mut asm = Assembler::new();
        let code = vec![
            AbstractOp::Push(Imm::with_label("auto")),
            AbstractOp::Label("auto".into()),
            AbstractOp::new(JumpDest),
        ];
        let result = asm.assemble(&code)?;
>>>>>>> f9bc8ccf
        assert_eq!(result, hex!("60025b"));
        Ok(())
    }

    #[test]
    fn assemble_variable_push1_reuse() -> Result<(), Error> {
<<<<<<< HEAD
        let mut asm = Assembler::new_with_hardfork(HardFork::Cancun);
        let ops = vec![
            AbstractOp::Push(Imm::with_label("auto")),
            AbstractOp::Label("auto".into()),
            AbstractOp::new(HardForkOp::Cancun(JumpDest.into())),
            AbstractOp::new(HardForkOp::Cancun(Push1(Imm::with_label("auto")).into())),
        ];
        let result = asm.assemble(&ops)?;
=======
        let mut asm = Assembler::new();
        let code = vec![
            AbstractOp::Push(Imm::with_label("auto")),
            AbstractOp::Label("auto".into()),
            AbstractOp::new(JumpDest),
            AbstractOp::new(Push1(Imm::with_label("auto"))),
        ];
        let result = asm.assemble(&code)?;
>>>>>>> f9bc8ccf
        assert_eq!(result, hex!("60025b6002"));
        Ok(())
    }

    #[test]
    fn assemble_variable_push2() -> Result<(), Error> {
        let mut code = vec![];
        code.push(AbstractOp::Push(Imm::with_label("auto")));
        for _ in 0..255 {
<<<<<<< HEAD
            code.push(AbstractOp::new(HardForkOp::Cancun(GetPc.into())));
        }

        code.push(AbstractOp::Label("auto".into()));
        code.push(AbstractOp::new(HardForkOp::Cancun(JumpDest.into())));

        let mut asm = Assembler::new_with_hardfork(HardFork::Cancun);
=======
            code.push(AbstractOp::new(GetPc));
        }

        code.push(AbstractOp::Label("auto".into()));
        code.push(AbstractOp::new(JumpDest));

        let mut asm = Assembler::new();
>>>>>>> f9bc8ccf
        let result = asm.assemble(&code)?;

        let mut expected = vec![0x61, 0x01, 0x02];
        expected.extend_from_slice(&[0x58; 255]);
        expected.push(0x5b);
        assert_eq!(result, expected);

        Ok(())
    }

    #[test]
    fn assemble_undeclared_label() -> Result<(), Error> {
<<<<<<< HEAD
        let mut asm = Assembler::new_with_hardfork(HardFork::Cancun);
        let ops = vec![AbstractOp::new(HardForkOp::Cancun(
            Push1(Imm::with_label("hi")).into(),
        ))];
        let err = asm.assemble(&ops).unwrap_err();
=======
        let mut asm = Assembler::new();
        let code = vec![AbstractOp::new(Push1(Imm::with_label("hi")))];
        let err = asm.assemble(&code).unwrap_err();
>>>>>>> f9bc8ccf
        assert_matches!(err, Error::UndeclaredLabels { labels, .. } if labels == vec!["hi"]);
        Ok(())
    }

    #[test]
    fn assemble_jumpdest_no_label() -> Result<(), Error> {
<<<<<<< HEAD
        let mut asm = Assembler::new_with_hardfork(HardFork::Cancun);
        let ops = vec![AbstractOp::new(HardForkOp::Cancun(JumpDest.into()))];
        let result = asm.assemble(&ops)?;
=======
        let mut asm = Assembler::new();
        let code = vec![AbstractOp::new(JumpDest)];
        let result = asm.assemble(&code)?;
>>>>>>> f9bc8ccf
        assert!(asm.declared_labels.is_empty());
        assert_eq!(result, hex!("5b"));
        Ok(())
    }

    #[test]
    fn assemble_jumpdest_with_label() -> Result<(), Error> {
        let mut asm = Assembler::new_with_hardfork(HardFork::Cancun);
        let ops = vec![
            AbstractOp::Label("lbl".into()),
            AbstractOp::new(HardForkOp::Cancun(JumpDest.into())),
        ];

        let result = asm.assemble(&ops)?;
        assert_eq!(asm.declared_labels.len(), 1);
        assert_eq!(asm.declared_labels.get("lbl"), Some(&Some(0)));
        assert_eq!(result, hex!("5b"));
        Ok(())
    }

    #[test]
    fn assemble_jumpdest_jump_with_label() -> Result<(), Error> {
        let ops = vec![
            AbstractOp::Label("lbl".into()),
            AbstractOp::new(HardForkOp::Cancun(JumpDest.into())),
            AbstractOp::new(HardForkOp::Cancun(Push1(Imm::with_label("lbl")).into())),
        ];

<<<<<<< HEAD
        let mut asm = Assembler::new_with_hardfork(HardFork::Cancun);
=======
        let mut asm = Assembler::new();
>>>>>>> f9bc8ccf
        let result = asm.assemble(&ops)?;
        assert_eq!(result, hex!("5b6000"));

        Ok(())
    }

    #[test]
    fn assemble_labeled_pc() -> Result<(), Error> {
        let ops = vec![
            AbstractOp::new(HardForkOp::Cancun(Push1(Imm::with_label("lbl")).into())),
            AbstractOp::Label("lbl".into()),
            AbstractOp::new(HardForkOp::Cancun(GetPc.into())),
        ];

<<<<<<< HEAD
        let mut asm = Assembler::new_with_hardfork(HardFork::Cancun);
=======
        let mut asm = Assembler::new();
>>>>>>> f9bc8ccf
        let result = asm.assemble(&ops)?;
        assert_eq!(result, hex!("600258"));

        Ok(())
    }

    #[test]
    fn assemble_jump_jumpdest_with_label() -> Result<(), Error> {
        let ops = vec![
            AbstractOp::new(HardForkOp::Cancun(Push1(Imm::with_label("lbl")).into())),
            AbstractOp::Label("lbl".into()),
            AbstractOp::new(HardForkOp::Cancun(JumpDest.into())),
        ];

<<<<<<< HEAD
        let mut asm = Assembler::new_with_hardfork(HardFork::Cancun);
=======
        let mut asm = Assembler::new();
>>>>>>> f9bc8ccf
        let result = asm.assemble(&ops)?;
        assert_eq!(result, hex!("60025b"));

        Ok(())
    }

    #[test]
    fn assemble_label_too_large() {
        let mut ops: Vec<_> = vec![AbstractOp::new(HardForkOp::Cancun(GetPc.into())); 255];
        ops.push(AbstractOp::Label("b".into()));
        ops.push(AbstractOp::new(HardForkOp::Cancun(JumpDest.into())));
        ops.push(AbstractOp::Label("a".into()));
<<<<<<< HEAD
        ops.push(AbstractOp::new(HardForkOp::Cancun(JumpDest.into())));
        ops.push(AbstractOp::new(HardForkOp::Cancun(
            Push1(Imm::with_label("a")).into(),
        )));
        let mut asm = Assembler::new_with_hardfork(HardFork::Cancun);
=======
        ops.push(AbstractOp::new(JumpDest));
        ops.push(AbstractOp::new(Push1(Imm::with_label("a"))));
        let mut asm = Assembler::new();
>>>>>>> f9bc8ccf
        let err = asm.assemble(&ops).unwrap_err();
        assert_matches!(err, Error::ExpressionTooLarge { expr: Expression::Terminal(Terminal::Label(label)), .. } if label == "a");
    }

    #[test]
    fn assemble_label_just_right() -> Result<(), Error> {
        let mut ops: Vec<_> = vec![AbstractOp::new(HardForkOp::Cancun(GetPc.into())); 255];
        ops.push(AbstractOp::Label("b".into()));
        ops.push(AbstractOp::new(HardForkOp::Cancun(JumpDest.into())));
        ops.push(AbstractOp::Label("a".into()));
<<<<<<< HEAD
        ops.push(AbstractOp::new(HardForkOp::Cancun(JumpDest.into())));
        ops.push(AbstractOp::new(HardForkOp::Cancun(
            Push1(Imm::with_label("b")).into(),
        )));
        let mut asm = Assembler::new_with_hardfork(HardFork::Cancun);
=======
        ops.push(AbstractOp::new(JumpDest));
        ops.push(AbstractOp::new(Push1(Imm::with_label("b"))));
        let mut asm = Assembler::new();
>>>>>>> f9bc8ccf
        let result = asm.assemble(&ops)?;

        let mut expected = vec![0x58; 255];
        expected.push(0x5b);
        expected.push(0x5b);
        expected.push(0x60);
        expected.push(0xff);

        assert_eq!(result, expected);

        Ok(())
    }

    #[test]
    fn assemble_instruction_macro_label_underscore() -> Result<(), Error> {
        let ops = vec![
            InstructionMacroDefinition {
                name: "my_macro".into(),
                parameters: vec![],
                contents: vec![AbstractOp::Label("a".into())],
            }
            .into(),
            InstructionMacroDefinition {
                name: "my".into(),
                parameters: vec![],
                contents: vec![AbstractOp::Label("macro_a".into())],
            }
            .into(),
            AbstractOp::Macro(InstructionMacroInvocation {
                name: "my_macro".into(),
                parameters: vec![],
            }),
            AbstractOp::Macro(InstructionMacroInvocation {
                name: "my".into(),
                parameters: vec![],
            }),
        ];

<<<<<<< HEAD
        let mut asm = Assembler::new_with_hardfork(HardFork::Cancun);
=======
        let mut asm = Assembler::new();
>>>>>>> f9bc8ccf
        let result = asm.assemble(&ops)?;
        assert_eq!(result, []);

        Ok(())
    }

    #[test]
    fn assemble_instruction_macro_twice() -> Result<(), Error> {
        let ops = vec![
            InstructionMacroDefinition {
                name: "my_macro".into(),
                parameters: vec![],
                contents: vec![
                    AbstractOp::Label("a".into()),
                    AbstractOp::new(HardForkOp::Cancun(JumpDest.into())),
                    AbstractOp::new(HardForkOp::Cancun(Push1(Imm::with_label("a")).into())),
                    AbstractOp::new(HardForkOp::Cancun(Push1(Imm::with_label("b")).into())),
                ],
            }
            .into(),
            AbstractOp::Label("b".into()),
            AbstractOp::new(HardForkOp::Cancun(JumpDest.into())),
            AbstractOp::new(HardForkOp::Cancun(Push1(Imm::with_label("b")).into())),
            AbstractOp::Macro(InstructionMacroInvocation {
                name: "my_macro".into(),
                parameters: vec![],
            }),
            AbstractOp::Macro(InstructionMacroInvocation {
                name: "my_macro".into(),
                parameters: vec![],
            }),
        ];

<<<<<<< HEAD
        let mut asm = Assembler::new_with_hardfork(HardFork::Cancun);
=======
        let mut asm = Assembler::new();
>>>>>>> f9bc8ccf
        let result = asm.assemble(&ops)?;
        assert_eq!(result, hex!("5b60005b600360005b60086000"));

        Ok(())
    }

    #[test]
    fn assemble_instruction_macro() -> Result<(), Error> {
        let ops = vec![
            InstructionMacroDefinition {
                name: "my_macro".into(),
                parameters: vec![],
                contents: vec![
                    AbstractOp::Label("a".into()),
                    AbstractOp::new(HardForkOp::Cancun(JumpDest.into())),
                    AbstractOp::new(HardForkOp::Cancun(Push1(Imm::with_label("a")).into())),
                    AbstractOp::new(HardForkOp::Cancun(Push1(Imm::with_label("b")).into())),
                ],
            }
            .into(),
            AbstractOp::Label("b".into()),
            AbstractOp::new(HardForkOp::Cancun(JumpDest.into())),
            AbstractOp::new(HardForkOp::Cancun(Push1(Imm::with_label("b")).into())),
            AbstractOp::Macro(InstructionMacroInvocation {
                name: "my_macro".into(),
                parameters: vec![],
            }),
        ];

<<<<<<< HEAD
        let mut asm = Assembler::new_with_hardfork(HardFork::Cancun);
=======
        let mut asm = Assembler::new();
>>>>>>> f9bc8ccf
        let result = asm.assemble(&ops)?;
        assert_eq!(result, hex!("5b60005b60036000"));

        Ok(())
    }

    #[test]
    fn assemble_instruction_macro_delayed_definition() -> Result<(), Error> {
        let ops = vec![
            AbstractOp::Label("b".into()),
            AbstractOp::new(HardForkOp::Cancun(JumpDest.into())),
            AbstractOp::new(HardForkOp::Cancun(Push1(Imm::with_label("b")).into())),
            AbstractOp::Macro(InstructionMacroInvocation {
                name: "my_macro".into(),
                parameters: vec![],
            }),
            InstructionMacroDefinition {
                name: "my_macro".into(),
                parameters: vec![],
                contents: vec![
                    AbstractOp::Label("a".into()),
                    AbstractOp::new(HardForkOp::Cancun(JumpDest.into())),
                    AbstractOp::new(HardForkOp::Cancun(Push1(Imm::with_label("a")).into())),
                    AbstractOp::new(HardForkOp::Cancun(Push1(Imm::with_label("b")).into())),
                ],
            }
            .into(),
        ];

<<<<<<< HEAD
        let mut asm = Assembler::new_with_hardfork(HardFork::Cancun);
=======
        let mut asm = Assembler::new();
>>>>>>> f9bc8ccf
        let result = asm.assemble(&ops)?;
        assert_eq!(result, hex!("5b60005b60036000"));

        Ok(())
    }

    #[test]
    fn assemble_instruction_macro_with_variable_push() -> Result<(), Error> {
        let ops = vec![
            AbstractOp::Macro(InstructionMacroInvocation {
                name: "my_macro".into(),
                parameters: vec![],
            }),
            InstructionMacroDefinition {
                name: "my_macro".into(),
                parameters: vec![],
                contents: vec![
                    AbstractOp::new(HardForkOp::Cancun(JumpDest.into())),
                    AbstractOp::Push(Imm::with_label("label1")),
                    AbstractOp::Push(Imm::with_label("label2")),
                    AbstractOp::Label("label1".into()),
                    AbstractOp::new(HardForkOp::Cancun(GetPc.into())),
                    AbstractOp::Label("label2".into()),
                    AbstractOp::new(HardForkOp::Cancun(GetPc.into())),
                ],
            }
            .into(),
        ];

<<<<<<< HEAD
        let mut asm = Assembler::new_with_hardfork(HardFork::Cancun);
=======
        let mut asm = Assembler::new();
>>>>>>> f9bc8ccf
        let result = asm.assemble(&ops)?;
        assert_eq!(result, hex!("5b600560065858"));

        Ok(())
    }

    #[test]
    fn assemble_undeclared_instruction_macro() -> Result<(), Error> {
        let ops = vec![AbstractOp::Macro(
            InstructionMacroInvocation::with_zero_parameters("my_macro".into()),
        )];
<<<<<<< HEAD
        let mut asm = Assembler::new_with_hardfork(HardFork::Cancun);
=======
        let mut asm = Assembler::new();
>>>>>>> f9bc8ccf
        let err = asm.assemble(&ops).unwrap_err();
        assert_matches!(err, Error::UndeclaredInstructionMacro { name, .. } if name == "my_macro");

        Ok(())
    }

    #[test]
    fn assemble_duplicate_instruction_macro() -> Result<(), Error> {
        let ops: Vec<AbstractOp> = vec![
            InstructionMacroDefinition {
                name: "my_macro".into(),
                parameters: vec![],
                contents: vec![AbstractOp::new(HardForkOp::Cancun(Caller.into()))],
            }
            .into(),
            InstructionMacroDefinition {
                name: "my_macro".into(),
                parameters: vec![],
                contents: vec![AbstractOp::new(HardForkOp::Cancun(Caller.into()))],
            }
            .into(),
        ];
<<<<<<< HEAD
        let mut asm = Assembler::new_with_hardfork(HardFork::Cancun);
=======
        let mut asm = Assembler::new();
>>>>>>> f9bc8ccf
        let err = asm.assemble(&ops).unwrap_err();
        assert_matches!(err, Error::DuplicateMacro { name, .. } if name == "my_macro");

        Ok(())
    }

    #[test]
    fn assemble_duplicate_labels_in_instruction_macro() -> Result<(), Error> {
        let ops = vec![
            InstructionMacroDefinition {
                name: "my_macro".into(),
                parameters: vec![],
                contents: vec![AbstractOp::Label("a".into()), AbstractOp::Label("a".into())],
            }
            .into(),
            AbstractOp::Macro(InstructionMacroInvocation::with_zero_parameters(
                "my_macro".into(),
            )),
        ];
<<<<<<< HEAD
        let mut asm = Assembler::new_with_hardfork(HardFork::Cancun);
=======
        let mut asm = Assembler::new();
>>>>>>> f9bc8ccf
        let err = asm.assemble(&ops).unwrap_err();
        assert_matches!(err, Error::DuplicateLabel { label, .. } if label == "a");

        Ok(())
    }

    // TODO: do we allow label shadowing in macros?
    #[test]
    fn assemble_conflicting_labels_in_instruction_macro() -> Result<(), Error> {
        let ops = vec![
            AbstractOp::Label("a".into()),
            AbstractOp::new(HardForkOp::Cancun(Caller.into())),
            InstructionMacroDefinition {
                name: "my_macro()".into(),
                parameters: vec![],
                contents: vec![
                    AbstractOp::Label("a".into()),
                    AbstractOp::new(HardForkOp::Cancun(Push1(Imm::with_label("a")).into())),
                ],
            }
            .into(),
            AbstractOp::Macro(InstructionMacroInvocation::with_zero_parameters(
                "my_macro()".into(),
            )),
            AbstractOp::new(HardForkOp::Cancun(Push1(Imm::with_label("a")).into())),
        ];
<<<<<<< HEAD
        let mut asm = Assembler::new_with_hardfork(HardFork::Cancun);
=======
        let mut asm = Assembler::new();
>>>>>>> f9bc8ccf
        let result = asm.assemble(&ops)?;

        assert_eq!(result, hex!("3360016000"));

        Ok(())
    }

    #[test]
    fn assemble_instruction_macro_with_parameters() -> Result<(), Error> {
        let ops = vec![
            InstructionMacroDefinition {
                name: "my_macro".into(),
                parameters: vec!["foo".into(), "bar".into()],
                contents: vec![
                    AbstractOp::new(HardForkOp::Cancun(Push1(Imm::with_variable("foo")).into())),
                    AbstractOp::new(HardForkOp::Cancun(Push1(Imm::with_variable("bar")).into())),
                ],
            }
            .into(),
            AbstractOp::Label("b".into()),
            AbstractOp::new(HardForkOp::Cancun(JumpDest.into())),
            AbstractOp::new(HardForkOp::Cancun(Push1(Imm::with_label("b")).into())),
            AbstractOp::Macro(InstructionMacroInvocation {
                name: "my_macro".into(),
                parameters: vec![
                    BigInt::from_bytes_be(Sign::Plus, &vec![0x42]).into(),
                    Terminal::Label("b".to_string()).into(),
                ],
            }),
        ];

<<<<<<< HEAD
        let mut asm = Assembler::new_with_hardfork(HardFork::Cancun);
=======
        let mut asm = Assembler::new();
>>>>>>> f9bc8ccf
        let result = asm.assemble(&ops)?;
        assert_eq!(result, hex!("5b600060426000"));

        Ok(())
    }

    #[test]
    fn assemble_expression_push() -> Result<(), Error> {
        let ops = vec![AbstractOp::new(HardForkOp::Cancun(
            Push1(Imm::with_expression(Expression::Plus(1.into(), 1.into()))).into(),
        ))];

<<<<<<< HEAD
        let mut asm = Assembler::new_with_hardfork(HardFork::Cancun);
=======
        let mut asm = Assembler::new();
>>>>>>> f9bc8ccf
        let result = asm.assemble(&ops)?;
        assert_eq!(result, hex!("6002"));

        Ok(())
    }

    #[test]
    fn assemble_expression_negative() -> Result<(), Error> {
<<<<<<< HEAD
        let ops = vec![AbstractOp::new(HardForkOp::Cancun(
            Push1(Imm::with_expression(BigInt::from(-1).into())).into(),
        ))];
        let mut asm = Assembler::new_with_hardfork(HardFork::Cancun);
=======
        let ops = vec![AbstractOp::new(Push1(Imm::with_expression(
            BigInt::from(-1).into(),
        )))];
        let mut asm = Assembler::new();
>>>>>>> f9bc8ccf
        let err = asm.assemble(&ops).unwrap_err();
        assert_matches!(err, Error::ExpressionNegative { value, .. } if value == BigInt::from(-1));

        Ok(())
    }

    #[test]
    fn assemble_expression_undeclared_label() -> Result<(), Error> {
<<<<<<< HEAD
        let mut asm = Assembler::new_with_hardfork(HardFork::Cancun);
        let ops = vec![AbstractOp::new(HardForkOp::Cancun(
            Push1(Imm::with_expression(
                Terminal::Label(String::from("hi")).into(),
            ))
            .into(),
        ))];
=======
        let mut asm = Assembler::new();
        let ops = vec![AbstractOp::new(Push1(Imm::with_expression(
            Terminal::Label(String::from("hi")).into(),
        )))];
>>>>>>> f9bc8ccf
        let err = asm.assemble(&ops).unwrap_err();
        assert_matches!(err, Error::UndeclaredLabels { labels, .. } if labels == vec!["hi"]);
        Ok(())
    }

    #[test]
    fn assemble_variable_push_expression_with_undeclared_labels() -> Result<(), Error> {
<<<<<<< HEAD
        let mut asm = Assembler::new_with_hardfork(HardFork::Cancun);
        let ops = vec![
            AbstractOp::new(HardForkOp::Cancun(JumpDest.into())),
=======
        let mut asm = Assembler::new();
        let ops = vec![
            AbstractOp::new(JumpDest),
>>>>>>> f9bc8ccf
            AbstractOp::Push(Imm::with_expression(Expression::Plus(
                Terminal::Label("foo".into()).into(),
                Terminal::Label("bar".into()).into(),
            ))),
<<<<<<< HEAD
            AbstractOp::new(HardForkOp::Cancun(Gas.into())),
=======
            AbstractOp::new(Gas),
>>>>>>> f9bc8ccf
        ];
        let err = asm.assemble(&ops).unwrap_err();
        // The expressions have short-circuit evaluation, so only the first label is caught in the error.
        assert_matches!(err, Error::UndeclaredLabels { labels, .. } if (labels.contains(&"foo".to_string())));
        Ok(())
    }

    #[test]
    fn assemble_variable_push1_expression() -> Result<(), Error> {
<<<<<<< HEAD
        let mut asm = Assembler::new_with_hardfork(HardFork::Cancun);
        let ops = vec![
            AbstractOp::new(HardForkOp::Cancun(JumpDest.into())),
=======
        let mut asm = Assembler::new();
        let ops = vec![
            AbstractOp::new(JumpDest),
>>>>>>> f9bc8ccf
            AbstractOp::Label("auto".into()),
            AbstractOp::Push(Imm::with_expression(Expression::Plus(
                1.into(),
                Terminal::Label(String::from("auto")).into(),
            ))),
        ];
        let result = asm.assemble(&ops)?;
        assert_eq!(result, hex!("5b6002"));
        Ok(())
    }

    #[test]
    fn assemble_expression_with_labels() -> Result<(), Error> {
<<<<<<< HEAD
        let mut asm = Assembler::new_with_hardfork(HardFork::Cancun);
        let ops = vec![
            AbstractOp::new(HardForkOp::Cancun(JumpDest.into())),
=======
        let mut asm = Assembler::new();
        let ops = vec![
            AbstractOp::new(JumpDest),
>>>>>>> f9bc8ccf
            AbstractOp::Push(Imm::with_expression(Expression::Plus(
                Terminal::Label(String::from("foo")).into(),
                Terminal::Label(String::from("bar")).into(),
            ))),
            AbstractOp::new(HardForkOp::Cancun(Gas.into())),
            AbstractOp::Label("foo".into()),
            AbstractOp::Label("bar".into()),
        ];
        let result = asm.assemble(&ops)?;
        assert_eq!(result, hex!("5b60085a"));
        Ok(())
    }

    #[test]
    fn assemble_expression_macro_push() -> Result<(), Error> {
        let ops = vec![
            ExpressionMacroDefinition {
                name: "foo".into(),
                parameters: vec![],
                content: Imm::with_expression(Expression::Plus(1.into(), 1.into())),
            }
            .into(),
            AbstractOp::new(HardForkOp::Cancun(
                Push1(Imm::with_macro(ExpressionMacroInvocation {
                    name: "foo".into(),
                    parameters: vec![],
                }))
                .into(),
            )),
        ];

        let mut asm = Assembler::new_with_hardfork(HardFork::Cancun);
        let result = asm.assemble(&ops)?;
        assert_eq!(result, hex!("6002"));

        Ok(())
    }

    #[test]
    fn assemble_instruction_macro_with_undeclared_variables() {
        let ops = vec![
            InstructionMacroDefinition {
                name: "my_macro".into(),
                parameters: vec!["foo".into()],
                contents: vec![AbstractOp::new(HardForkOp::Cancun(
                    Push1(Imm::with_variable("bar")).into(),
                ))],
            }
            .into(),
            AbstractOp::Label("b".into()),
            AbstractOp::new(HardForkOp::Cancun(JumpDest.into())),
            AbstractOp::new(HardForkOp::Cancun(Push1(Imm::with_label("b")).into())),
            AbstractOp::Macro(InstructionMacroInvocation {
                name: "my_macro".into(),
                parameters: vec![BigInt::from_bytes_be(Sign::Plus, &vec![0x42]).into()],
            }),
        ];

        let mut asm = Assembler::new_with_hardfork(HardFork::Cancun);
        let err = asm.assemble(&ops).unwrap_err();

        assert_matches!(err, Error::UndeclaredVariableMacro { var, .. } if var == "bar");
    }

    #[test]
    fn assemble_instruction_macro_two_delayed_definitions_mirrored() -> Result<(), Error> {
        let ops = vec![
            AbstractOp::new(HardForkOp::Cancun(GetPc.into())),
            AbstractOp::Macro(InstructionMacroInvocation {
                name: "macro1".into(),
                parameters: vec![],
            }),
            AbstractOp::Macro(InstructionMacroInvocation {
                name: "macro0".into(),
                parameters: vec![],
            }),
            InstructionMacroDefinition {
                name: "macro0".into(),
                parameters: vec![],
                contents: vec![AbstractOp::new(HardForkOp::Cancun(JumpDest.into()))],
            }
            .into(),
            InstructionMacroDefinition {
                name: "macro1".into(),
                parameters: vec![],
                contents: vec![AbstractOp::new(HardForkOp::Cancun(Caller.into()))],
            }
            .into(),
        ];

        let mut asm = Assembler::new_with_hardfork(HardFork::Cancun);
        let result = asm.assemble(&ops)?;
        assert_eq!(result, hex!("58335b"));

        Ok(())
    }

    #[test]
    fn assemble_instruction_macro_two_delayed_definitions() -> Result<(), Error> {
        let ops = vec![
            AbstractOp::new(HardForkOp::Cancun(GetPc.into())),
            AbstractOp::Macro(InstructionMacroInvocation {
                name: "macro0".into(),
                parameters: vec![],
            }),
            AbstractOp::Macro(InstructionMacroInvocation {
                name: "macro1".into(),
                parameters: vec![],
            }),
            InstructionMacroDefinition {
                name: "macro0".into(),
                parameters: vec![],
                contents: vec![AbstractOp::new(HardForkOp::Cancun(JumpDest.into()))],
            }
            .into(),
            InstructionMacroDefinition {
                name: "macro1".into(),
                parameters: vec![],
                contents: vec![AbstractOp::new(HardForkOp::Cancun(Caller.into()))],
            }
            .into(),
        ];

<<<<<<< HEAD
        let mut asm = Assembler::new_with_hardfork(HardFork::Cancun);
=======
        let mut asm = Assembler::new();
        let result = asm.assemble(&ops)?;
        assert_eq!(result, hex!("6002"));

        Ok(())
    }

    #[test]
    fn assemble_instruction_macro_with_undeclared_variables() {
        let ops = vec![
            InstructionMacroDefinition {
                name: "my_macro".into(),
                parameters: vec!["foo".into()],
                contents: vec![AbstractOp::new(Push1(Imm::with_variable("bar")))],
            }
            .into(),
            AbstractOp::Label("b".into()),
            AbstractOp::new(JumpDest),
            AbstractOp::new(Push1(Imm::with_label("b"))),
            AbstractOp::Macro(InstructionMacroInvocation {
                name: "my_macro".into(),
                parameters: vec![BigInt::from_bytes_be(Sign::Plus, &vec![0x42]).into()],
            }),
        ];

        let mut asm = Assembler::new();
        let err = asm.assemble(&ops).unwrap_err();

        assert_matches!(err, Error::UndeclaredVariableMacro { var, .. } if var == "bar");
    }

    #[test]
    fn assemble_instruction_macro_two_delayed_definitions_mirrored() -> Result<(), Error> {
        let ops = vec![
            AbstractOp::new(GetPc),
            AbstractOp::Macro(InstructionMacroInvocation {
                name: "macro1".into(),
                parameters: vec![],
            }),
            AbstractOp::Macro(InstructionMacroInvocation {
                name: "macro0".into(),
                parameters: vec![],
            }),
            InstructionMacroDefinition {
                name: "macro0".into(),
                parameters: vec![],
                contents: vec![AbstractOp::new(JumpDest)],
            }
            .into(),
            InstructionMacroDefinition {
                name: "macro1".into(),
                parameters: vec![],
                contents: vec![AbstractOp::new(Caller)],
            }
            .into(),
        ];

        let mut asm = Assembler::new();
        let result = asm.assemble(&ops)?;
        assert_eq!(result, hex!("58335b"));

        Ok(())
    }

    #[test]
    fn assemble_instruction_macro_two_delayed_definitions() -> Result<(), Error> {
        let ops = vec![
            AbstractOp::new(GetPc),
            AbstractOp::Macro(InstructionMacroInvocation {
                name: "macro0".into(),
                parameters: vec![],
            }),
            AbstractOp::Macro(InstructionMacroInvocation {
                name: "macro1".into(),
                parameters: vec![],
            }),
            InstructionMacroDefinition {
                name: "macro0".into(),
                parameters: vec![],
                contents: vec![AbstractOp::new(JumpDest)],
            }
            .into(),
            InstructionMacroDefinition {
                name: "macro1".into(),
                parameters: vec![],
                contents: vec![AbstractOp::new(Caller)],
            }
            .into(),
        ];

        let mut asm = Assembler::new();
>>>>>>> f9bc8ccf
        let result = asm.assemble(&ops)?;
        assert_eq!(result, hex!("585b33"));

        Ok(())
    }
}<|MERGE_RESOLUTION|>--- conflicted
+++ resolved
@@ -143,12 +143,8 @@
 pub use self::error::Error;
 use crate::ops::expression::Error::{UndefinedVariable, UnknownLabel, UnknownMacro};
 use crate::ops::{self, AbstractOp, Assemble, Expression, MacroDefinition};
-<<<<<<< HEAD
 use etk_ops::HardFork;
 use num_traits::cast::ToPrimitive;
-=======
-use num_traits::ToPrimitive;
->>>>>>> f9bc8ccf
 use rand::Rng;
 use std::collections::{hash_map, HashMap, HashSet};
 
@@ -198,16 +194,9 @@
 /// # use etk_asm::asm::Error;
 /// #
 /// # use hex_literal::hex;
-<<<<<<< HEAD
 /// let mut asm = Assembler::new_with_hardfork(HardFork::Cancun);
-/// let result = asm.assemble(vec![
-///     AbstractOp::new(HardForkOp::Cancun(GetPc.into())),
-/// ])?;
-=======
-/// let mut asm = Assembler::new();
-/// let code = vec![AbstractOp::new(GetPc)];
+/// let code = vec![AbstractOp::new(HardForkOp::Cancun(GetPc.into()))]
 /// let result = asm.assemble(&code)?;
->>>>>>> f9bc8ccf
 /// # assert_eq!(result, hex!("58"));
 /// # Result::<(), Error>::Ok(())
 /// ```
@@ -228,12 +217,9 @@
     /// Labels that have been referred to (ex. with push) but
     /// have not been declared with an `AbstractOp::Label`.
     undeclared_labels: Vec<String>,
-<<<<<<< HEAD
 
     /// Hardfork to use when assembling.
     hardfork: HardFork,
-=======
->>>>>>> f9bc8ccf
 }
 
 impl Assembler {
@@ -242,7 +228,6 @@
         Self::default()
     }
 
-<<<<<<< HEAD
     /// Create a new `Assembler` for an specific hardfork.
     pub fn new_with_hardfork(hardfork: HardFork) -> Self {
         Self {
@@ -251,8 +236,6 @@
         }
     }
 
-=======
->>>>>>> f9bc8ccf
     /// Feed instructions into the `Assembler`.
     ///
     /// Returns the code of the assembled program.
@@ -393,17 +376,10 @@
         let mut output = Vec::new();
         for op in self.ready.iter() {
             if let RawOp::Op(ref op) = op {
-<<<<<<< HEAD
                 match op.clone().concretize(
                     (&self.declared_labels, &self.declared_macros).into(),
                     self.hardfork.clone(),
                 ) {
-=======
-                match op
-                    .clone()
-                    .concretize((&self.declared_labels, &self.declared_macros).into())
-                {
->>>>>>> f9bc8ccf
                     Ok(mut cop) => {
                         if let AbstractOp::Push(imm) = op {
                             let exp = imm.tree.eval_with_context(
@@ -435,14 +411,10 @@
 
                             cop = op
                                 .clone()
-<<<<<<< HEAD
                                 .concretize(
                                     (&self.declared_labels, &self.declared_macros).into(),
                                     self.hardfork.clone(),
                                 )
-=======
-                                .concretize((&self.declared_labels, &self.declared_macros).into())
->>>>>>> f9bc8ccf
                                 .unwrap();
                         }
                         cop.assemble(&mut output)
@@ -547,11 +519,7 @@
                 }
 
                 for op in m.contents.iter() {
-<<<<<<< HEAD
-                    self.push(op.clone())?;
-=======
                     self.push(op)?;
->>>>>>> f9bc8ccf
                 }
                 Ok(Some(self.concrete_len))
             }
@@ -574,7 +542,6 @@
 
     #[test]
     fn assemble_variable_push_const_while_pending() -> Result<(), Error> {
-<<<<<<< HEAD
         let mut asm = Assembler::new_with_hardfork(HardFork::Cancun);
         let ops = vec![
             AbstractOp::Op(HardForkOp::Cancun(Push1(Imm::with_label("label1")).into())),
@@ -582,116 +549,65 @@
             AbstractOp::Label("label1".into()),
         ];
         let result = asm.assemble(&ops)?;
-=======
-        let mut asm = Assembler::new();
-        let code = vec![
-            AbstractOp::Op(Push1(Imm::with_label("label1")).into()),
-            AbstractOp::Push(Terminal::Number(0xaabb.into()).into()),
-            AbstractOp::Label("label1".into()),
-        ];
-        let result = asm.assemble(&code)?;
->>>>>>> f9bc8ccf
         assert_eq!(result, hex!("600561aabb"));
         Ok(())
     }
 
     #[test]
     fn assemble_variable_pushes_abab() -> Result<(), Error> {
-<<<<<<< HEAD
-        let mut asm = Assembler::new_with_hardfork(HardFork::Cancun);
-        let ops = vec![
-            AbstractOp::new(HardForkOp::Cancun(JumpDest.into())),
-=======
-        let mut asm = Assembler::new();
-        let code = vec![
-            AbstractOp::new(JumpDest),
->>>>>>> f9bc8ccf
+        let mut asm = Assembler::new_with_hardfork(HardFork::Cancun);
+        let ops = vec![
+            AbstractOp::new(HardForkOp::Cancun(JumpDest.into())),
             AbstractOp::Push(Imm::with_label("label1")),
             AbstractOp::Push(Imm::with_label("label2")),
             AbstractOp::Label("label1".into()),
             AbstractOp::new(HardForkOp::Cancun(GetPc.into())),
             AbstractOp::Label("label2".into()),
-<<<<<<< HEAD
             AbstractOp::new(HardForkOp::Cancun(GetPc.into())),
         ];
         let result = asm.assemble(&ops)?;
-=======
-            AbstractOp::new(GetPc),
-        ];
-        let result = asm.assemble(&code)?;
->>>>>>> f9bc8ccf
         assert_eq!(result, hex!("5b600560065858"));
         Ok(())
     }
 
     #[test]
     fn assemble_variable_pushes_abba() -> Result<(), Error> {
-<<<<<<< HEAD
-        let mut asm = Assembler::new_with_hardfork(HardFork::Cancun);
-        let ops = vec![
-            AbstractOp::new(HardForkOp::Cancun(JumpDest.into())),
-=======
-        let mut asm = Assembler::new();
-        let code = vec![
-            AbstractOp::new(JumpDest),
->>>>>>> f9bc8ccf
+        let mut asm = Assembler::new_with_hardfork(HardFork::Cancun);
+        let ops = vec![
+            AbstractOp::new(HardForkOp::Cancun(JumpDest.into())),
             AbstractOp::Push(Imm::with_label("label1")),
             AbstractOp::Push(Imm::with_label("label2")),
             AbstractOp::Label("label2".into()),
             AbstractOp::new(HardForkOp::Cancun(GetPc.into())),
             AbstractOp::Label("label1".into()),
-<<<<<<< HEAD
             AbstractOp::new(HardForkOp::Cancun(GetPc.into())),
         ];
         let result = asm.assemble(&ops)?;
-=======
-            AbstractOp::new(GetPc),
-        ];
-        let result = asm.assemble(&code)?;
->>>>>>> f9bc8ccf
         assert_eq!(result, hex!("5b600660055858"));
         Ok(())
     }
 
     #[test]
     fn assemble_variable_push1_multiple() -> Result<(), Error> {
-<<<<<<< HEAD
-        let mut asm = Assembler::new_with_hardfork(HardFork::Cancun);
-        let ops = vec![
-            AbstractOp::new(HardForkOp::Cancun(JumpDest.into())),
-=======
-        let mut asm = Assembler::new();
-        let code = vec![
-            AbstractOp::new(JumpDest),
->>>>>>> f9bc8ccf
+        let mut asm = Assembler::new_with_hardfork(HardFork::Cancun);
+        let ops = vec![
+            AbstractOp::new(HardForkOp::Cancun(JumpDest.into())),
             AbstractOp::Push(Imm::with_label("auto")),
             AbstractOp::Push(Imm::with_label("auto")),
             AbstractOp::Label("auto".into()),
         ];
-<<<<<<< HEAD
-        let result = asm.assemble(&ops)?;
-=======
-        let result = asm.assemble(&code)?;
->>>>>>> f9bc8ccf
+        let result = asm.assemble(&ops)?;
         assert_eq!(result, hex!("5b60056005"));
         Ok(())
     }
 
     #[test]
     fn assemble_variable_push_const() -> Result<(), Error> {
-<<<<<<< HEAD
         let mut asm = Assembler::new_with_hardfork(HardFork::Cancun);
         let ops = vec![AbstractOp::Push(
             Terminal::Number((0x00aaaaaaaaaaaaaaaaaaaaaaaa as u128).into()).into(),
         )];
         let result = asm.assemble(&ops)?;
-=======
-        let mut asm = Assembler::new();
-        let code = vec![AbstractOp::Push(
-            Terminal::Number((0x00aaaaaaaaaaaaaaaaaaaaaaaa as u128).into()).into(),
-        )];
-        let result = asm.assemble(&code)?;
->>>>>>> f9bc8ccf
         assert_eq!(result, hex!("6baaaaaaaaaaaaaaaaaaaaaaaa"));
         Ok(())
     }
@@ -700,56 +616,35 @@
     fn assemble_variable_push_too_large() {
         let v = BigInt::from_bytes_be(Sign::Plus, &[1u8; 33]);
 
-<<<<<<< HEAD
         let mut asm = Assembler::new_with_hardfork(HardFork::Cancun);
         let ops = vec![AbstractOp::Push(Terminal::Number(v).into())];
         let err = asm.assemble(&ops).unwrap_err();
-=======
-        let mut asm = Assembler::new();
-        let code = vec![AbstractOp::Push(Terminal::Number(v).into())];
-        let err = asm.assemble(&code).unwrap_err();
->>>>>>> f9bc8ccf
 
         assert_matches!(err, Error::ExpressionTooLarge { .. });
     }
 
     #[test]
     fn assemble_variable_push_negative() {
-<<<<<<< HEAD
         let mut asm = Assembler::new_with_hardfork(HardFork::Cancun);
         let ops = vec![AbstractOp::Push(Terminal::Number((-1).into()).into())];
         let err = asm.assemble(&ops).unwrap_err();
-=======
-        let mut asm = Assembler::new();
-        let code = vec![AbstractOp::Push(Terminal::Number((-1).into()).into())];
-        let err = asm.assemble(&code).unwrap_err();
->>>>>>> f9bc8ccf
 
         assert_matches!(err, Error::ExpressionNegative { .. });
     }
 
     #[test]
     fn assemble_variable_push_const0() -> Result<(), Error> {
-<<<<<<< HEAD
         let mut asm = Assembler::new_with_hardfork(HardFork::Cancun);
         let ops = vec![AbstractOp::Push(
             Terminal::Number((0x00 as u128).into()).into(),
         )];
         let result = asm.assemble(&ops)?;
-=======
-        let mut asm = Assembler::new();
-        let code = vec![AbstractOp::Push(
-            Terminal::Number((0x00 as u128).into()).into(),
-        )];
-        let result = asm.assemble(&code)?;
->>>>>>> f9bc8ccf
         assert_eq!(result, hex!("6000"));
         Ok(())
     }
 
     #[test]
     fn assemble_variable_push1_known() -> Result<(), Error> {
-<<<<<<< HEAD
         let mut asm = Assembler::new_with_hardfork(HardFork::Cancun);
         let ops = vec![
             AbstractOp::new(HardForkOp::Cancun(JumpDest.into())),
@@ -757,22 +652,12 @@
             AbstractOp::Push(Imm::with_label("auto")),
         ];
         let result = asm.assemble(&ops)?;
-=======
-        let mut asm = Assembler::new();
-        let code = vec![
-            AbstractOp::new(JumpDest),
-            AbstractOp::Label("auto".into()),
-            AbstractOp::Push(Imm::with_label("auto")),
-        ];
-        let result = asm.assemble(&code)?;
->>>>>>> f9bc8ccf
         assert_eq!(result, hex!("5b6001"));
         Ok(())
     }
 
     #[test]
     fn assemble_variable_push1() -> Result<(), Error> {
-<<<<<<< HEAD
         let mut asm = Assembler::new_with_hardfork(HardFork::Cancun);
         let ops = vec![
             AbstractOp::Push(Imm::with_label("auto")),
@@ -780,40 +665,20 @@
             AbstractOp::new(HardForkOp::Cancun(JumpDest.into())),
         ];
         let result = asm.assemble(&ops)?;
-=======
-        let mut asm = Assembler::new();
-        let code = vec![
+        assert_eq!(result, hex!("60025b"));
+        Ok(())
+    }
+
+    #[test]
+    fn assemble_variable_push1_reuse() -> Result<(), Error> {
+        let mut asm = Assembler::new_with_hardfork(HardFork::Cancun);
+        let ops = vec![
             AbstractOp::Push(Imm::with_label("auto")),
             AbstractOp::Label("auto".into()),
-            AbstractOp::new(JumpDest),
-        ];
-        let result = asm.assemble(&code)?;
->>>>>>> f9bc8ccf
-        assert_eq!(result, hex!("60025b"));
-        Ok(())
-    }
-
-    #[test]
-    fn assemble_variable_push1_reuse() -> Result<(), Error> {
-<<<<<<< HEAD
-        let mut asm = Assembler::new_with_hardfork(HardFork::Cancun);
-        let ops = vec![
-            AbstractOp::Push(Imm::with_label("auto")),
-            AbstractOp::Label("auto".into()),
             AbstractOp::new(HardForkOp::Cancun(JumpDest.into())),
             AbstractOp::new(HardForkOp::Cancun(Push1(Imm::with_label("auto")).into())),
         ];
         let result = asm.assemble(&ops)?;
-=======
-        let mut asm = Assembler::new();
-        let code = vec![
-            AbstractOp::Push(Imm::with_label("auto")),
-            AbstractOp::Label("auto".into()),
-            AbstractOp::new(JumpDest),
-            AbstractOp::new(Push1(Imm::with_label("auto"))),
-        ];
-        let result = asm.assemble(&code)?;
->>>>>>> f9bc8ccf
         assert_eq!(result, hex!("60025b6002"));
         Ok(())
     }
@@ -823,7 +688,6 @@
         let mut code = vec![];
         code.push(AbstractOp::Push(Imm::with_label("auto")));
         for _ in 0..255 {
-<<<<<<< HEAD
             code.push(AbstractOp::new(HardForkOp::Cancun(GetPc.into())));
         }
 
@@ -831,15 +695,6 @@
         code.push(AbstractOp::new(HardForkOp::Cancun(JumpDest.into())));
 
         let mut asm = Assembler::new_with_hardfork(HardFork::Cancun);
-=======
-            code.push(AbstractOp::new(GetPc));
-        }
-
-        code.push(AbstractOp::Label("auto".into()));
-        code.push(AbstractOp::new(JumpDest));
-
-        let mut asm = Assembler::new();
->>>>>>> f9bc8ccf
         let result = asm.assemble(&code)?;
 
         let mut expected = vec![0x61, 0x01, 0x02];
@@ -852,32 +707,20 @@
 
     #[test]
     fn assemble_undeclared_label() -> Result<(), Error> {
-<<<<<<< HEAD
         let mut asm = Assembler::new_with_hardfork(HardFork::Cancun);
         let ops = vec![AbstractOp::new(HardForkOp::Cancun(
             Push1(Imm::with_label("hi")).into(),
         ))];
         let err = asm.assemble(&ops).unwrap_err();
-=======
-        let mut asm = Assembler::new();
-        let code = vec![AbstractOp::new(Push1(Imm::with_label("hi")))];
-        let err = asm.assemble(&code).unwrap_err();
->>>>>>> f9bc8ccf
         assert_matches!(err, Error::UndeclaredLabels { labels, .. } if labels == vec!["hi"]);
         Ok(())
     }
 
     #[test]
     fn assemble_jumpdest_no_label() -> Result<(), Error> {
-<<<<<<< HEAD
         let mut asm = Assembler::new_with_hardfork(HardFork::Cancun);
         let ops = vec![AbstractOp::new(HardForkOp::Cancun(JumpDest.into()))];
         let result = asm.assemble(&ops)?;
-=======
-        let mut asm = Assembler::new();
-        let code = vec![AbstractOp::new(JumpDest)];
-        let result = asm.assemble(&code)?;
->>>>>>> f9bc8ccf
         assert!(asm.declared_labels.is_empty());
         assert_eq!(result, hex!("5b"));
         Ok(())
@@ -906,11 +749,7 @@
             AbstractOp::new(HardForkOp::Cancun(Push1(Imm::with_label("lbl")).into())),
         ];
 
-<<<<<<< HEAD
-        let mut asm = Assembler::new_with_hardfork(HardFork::Cancun);
-=======
-        let mut asm = Assembler::new();
->>>>>>> f9bc8ccf
+        let mut asm = Assembler::new_with_hardfork(HardFork::Cancun);
         let result = asm.assemble(&ops)?;
         assert_eq!(result, hex!("5b6000"));
 
@@ -925,11 +764,7 @@
             AbstractOp::new(HardForkOp::Cancun(GetPc.into())),
         ];
 
-<<<<<<< HEAD
-        let mut asm = Assembler::new_with_hardfork(HardFork::Cancun);
-=======
-        let mut asm = Assembler::new();
->>>>>>> f9bc8ccf
+        let mut asm = Assembler::new_with_hardfork(HardFork::Cancun);
         let result = asm.assemble(&ops)?;
         assert_eq!(result, hex!("600258"));
 
@@ -944,11 +779,7 @@
             AbstractOp::new(HardForkOp::Cancun(JumpDest.into())),
         ];
 
-<<<<<<< HEAD
-        let mut asm = Assembler::new_with_hardfork(HardFork::Cancun);
-=======
-        let mut asm = Assembler::new();
->>>>>>> f9bc8ccf
+        let mut asm = Assembler::new_with_hardfork(HardFork::Cancun);
         let result = asm.assemble(&ops)?;
         assert_eq!(result, hex!("60025b"));
 
@@ -961,17 +792,11 @@
         ops.push(AbstractOp::Label("b".into()));
         ops.push(AbstractOp::new(HardForkOp::Cancun(JumpDest.into())));
         ops.push(AbstractOp::Label("a".into()));
-<<<<<<< HEAD
         ops.push(AbstractOp::new(HardForkOp::Cancun(JumpDest.into())));
         ops.push(AbstractOp::new(HardForkOp::Cancun(
             Push1(Imm::with_label("a")).into(),
         )));
         let mut asm = Assembler::new_with_hardfork(HardFork::Cancun);
-=======
-        ops.push(AbstractOp::new(JumpDest));
-        ops.push(AbstractOp::new(Push1(Imm::with_label("a"))));
-        let mut asm = Assembler::new();
->>>>>>> f9bc8ccf
         let err = asm.assemble(&ops).unwrap_err();
         assert_matches!(err, Error::ExpressionTooLarge { expr: Expression::Terminal(Terminal::Label(label)), .. } if label == "a");
     }
@@ -982,17 +807,11 @@
         ops.push(AbstractOp::Label("b".into()));
         ops.push(AbstractOp::new(HardForkOp::Cancun(JumpDest.into())));
         ops.push(AbstractOp::Label("a".into()));
-<<<<<<< HEAD
         ops.push(AbstractOp::new(HardForkOp::Cancun(JumpDest.into())));
         ops.push(AbstractOp::new(HardForkOp::Cancun(
             Push1(Imm::with_label("b")).into(),
         )));
         let mut asm = Assembler::new_with_hardfork(HardFork::Cancun);
-=======
-        ops.push(AbstractOp::new(JumpDest));
-        ops.push(AbstractOp::new(Push1(Imm::with_label("b"))));
-        let mut asm = Assembler::new();
->>>>>>> f9bc8ccf
         let result = asm.assemble(&ops)?;
 
         let mut expected = vec![0x58; 255];
@@ -1031,11 +850,7 @@
             }),
         ];
 
-<<<<<<< HEAD
-        let mut asm = Assembler::new_with_hardfork(HardFork::Cancun);
-=======
-        let mut asm = Assembler::new();
->>>>>>> f9bc8ccf
+        let mut asm = Assembler::new_with_hardfork(HardFork::Cancun);
         let result = asm.assemble(&ops)?;
         assert_eq!(result, []);
 
@@ -1069,11 +884,7 @@
             }),
         ];
 
-<<<<<<< HEAD
-        let mut asm = Assembler::new_with_hardfork(HardFork::Cancun);
-=======
-        let mut asm = Assembler::new();
->>>>>>> f9bc8ccf
+        let mut asm = Assembler::new_with_hardfork(HardFork::Cancun);
         let result = asm.assemble(&ops)?;
         assert_eq!(result, hex!("5b60005b600360005b60086000"));
 
@@ -1103,11 +914,7 @@
             }),
         ];
 
-<<<<<<< HEAD
-        let mut asm = Assembler::new_with_hardfork(HardFork::Cancun);
-=======
-        let mut asm = Assembler::new();
->>>>>>> f9bc8ccf
+        let mut asm = Assembler::new_with_hardfork(HardFork::Cancun);
         let result = asm.assemble(&ops)?;
         assert_eq!(result, hex!("5b60005b60036000"));
 
@@ -1137,11 +944,7 @@
             .into(),
         ];
 
-<<<<<<< HEAD
-        let mut asm = Assembler::new_with_hardfork(HardFork::Cancun);
-=======
-        let mut asm = Assembler::new();
->>>>>>> f9bc8ccf
+        let mut asm = Assembler::new_with_hardfork(HardFork::Cancun);
         let result = asm.assemble(&ops)?;
         assert_eq!(result, hex!("5b60005b60036000"));
 
@@ -1171,11 +974,7 @@
             .into(),
         ];
 
-<<<<<<< HEAD
-        let mut asm = Assembler::new_with_hardfork(HardFork::Cancun);
-=======
-        let mut asm = Assembler::new();
->>>>>>> f9bc8ccf
+        let mut asm = Assembler::new_with_hardfork(HardFork::Cancun);
         let result = asm.assemble(&ops)?;
         assert_eq!(result, hex!("5b600560065858"));
 
@@ -1187,11 +986,7 @@
         let ops = vec![AbstractOp::Macro(
             InstructionMacroInvocation::with_zero_parameters("my_macro".into()),
         )];
-<<<<<<< HEAD
-        let mut asm = Assembler::new_with_hardfork(HardFork::Cancun);
-=======
-        let mut asm = Assembler::new();
->>>>>>> f9bc8ccf
+        let mut asm = Assembler::new_with_hardfork(HardFork::Cancun);
         let err = asm.assemble(&ops).unwrap_err();
         assert_matches!(err, Error::UndeclaredInstructionMacro { name, .. } if name == "my_macro");
 
@@ -1214,11 +1009,7 @@
             }
             .into(),
         ];
-<<<<<<< HEAD
-        let mut asm = Assembler::new_with_hardfork(HardFork::Cancun);
-=======
-        let mut asm = Assembler::new();
->>>>>>> f9bc8ccf
+        let mut asm = Assembler::new_with_hardfork(HardFork::Cancun);
         let err = asm.assemble(&ops).unwrap_err();
         assert_matches!(err, Error::DuplicateMacro { name, .. } if name == "my_macro");
 
@@ -1238,11 +1029,7 @@
                 "my_macro".into(),
             )),
         ];
-<<<<<<< HEAD
-        let mut asm = Assembler::new_with_hardfork(HardFork::Cancun);
-=======
-        let mut asm = Assembler::new();
->>>>>>> f9bc8ccf
+        let mut asm = Assembler::new_with_hardfork(HardFork::Cancun);
         let err = asm.assemble(&ops).unwrap_err();
         assert_matches!(err, Error::DuplicateLabel { label, .. } if label == "a");
 
@@ -1269,11 +1056,7 @@
             )),
             AbstractOp::new(HardForkOp::Cancun(Push1(Imm::with_label("a")).into())),
         ];
-<<<<<<< HEAD
-        let mut asm = Assembler::new_with_hardfork(HardFork::Cancun);
-=======
-        let mut asm = Assembler::new();
->>>>>>> f9bc8ccf
+        let mut asm = Assembler::new_with_hardfork(HardFork::Cancun);
         let result = asm.assemble(&ops)?;
 
         assert_eq!(result, hex!("3360016000"));
@@ -1305,11 +1088,7 @@
             }),
         ];
 
-<<<<<<< HEAD
-        let mut asm = Assembler::new_with_hardfork(HardFork::Cancun);
-=======
-        let mut asm = Assembler::new();
->>>>>>> f9bc8ccf
+        let mut asm = Assembler::new_with_hardfork(HardFork::Cancun);
         let result = asm.assemble(&ops)?;
         assert_eq!(result, hex!("5b600060426000"));
 
@@ -1322,11 +1101,7 @@
             Push1(Imm::with_expression(Expression::Plus(1.into(), 1.into()))).into(),
         ))];
 
-<<<<<<< HEAD
-        let mut asm = Assembler::new_with_hardfork(HardFork::Cancun);
-=======
-        let mut asm = Assembler::new();
->>>>>>> f9bc8ccf
+        let mut asm = Assembler::new_with_hardfork(HardFork::Cancun);
         let result = asm.assemble(&ops)?;
         assert_eq!(result, hex!("6002"));
 
@@ -1335,17 +1110,10 @@
 
     #[test]
     fn assemble_expression_negative() -> Result<(), Error> {
-<<<<<<< HEAD
         let ops = vec![AbstractOp::new(HardForkOp::Cancun(
             Push1(Imm::with_expression(BigInt::from(-1).into())).into(),
         ))];
         let mut asm = Assembler::new_with_hardfork(HardFork::Cancun);
-=======
-        let ops = vec![AbstractOp::new(Push1(Imm::with_expression(
-            BigInt::from(-1).into(),
-        )))];
-        let mut asm = Assembler::new();
->>>>>>> f9bc8ccf
         let err = asm.assemble(&ops).unwrap_err();
         assert_matches!(err, Error::ExpressionNegative { value, .. } if value == BigInt::from(-1));
 
@@ -1354,7 +1122,6 @@
 
     #[test]
     fn assemble_expression_undeclared_label() -> Result<(), Error> {
-<<<<<<< HEAD
         let mut asm = Assembler::new_with_hardfork(HardFork::Cancun);
         let ops = vec![AbstractOp::new(HardForkOp::Cancun(
             Push1(Imm::with_expression(
@@ -1362,12 +1129,6 @@
             ))
             .into(),
         ))];
-=======
-        let mut asm = Assembler::new();
-        let ops = vec![AbstractOp::new(Push1(Imm::with_expression(
-            Terminal::Label(String::from("hi")).into(),
-        )))];
->>>>>>> f9bc8ccf
         let err = asm.assemble(&ops).unwrap_err();
         assert_matches!(err, Error::UndeclaredLabels { labels, .. } if labels == vec!["hi"]);
         Ok(())
@@ -1375,24 +1136,14 @@
 
     #[test]
     fn assemble_variable_push_expression_with_undeclared_labels() -> Result<(), Error> {
-<<<<<<< HEAD
-        let mut asm = Assembler::new_with_hardfork(HardFork::Cancun);
-        let ops = vec![
-            AbstractOp::new(HardForkOp::Cancun(JumpDest.into())),
-=======
-        let mut asm = Assembler::new();
-        let ops = vec![
-            AbstractOp::new(JumpDest),
->>>>>>> f9bc8ccf
+        let mut asm = Assembler::new_with_hardfork(HardFork::Cancun);
+        let ops = vec![
+            AbstractOp::new(HardForkOp::Cancun(JumpDest.into())),
             AbstractOp::Push(Imm::with_expression(Expression::Plus(
                 Terminal::Label("foo".into()).into(),
                 Terminal::Label("bar".into()).into(),
             ))),
-<<<<<<< HEAD
             AbstractOp::new(HardForkOp::Cancun(Gas.into())),
-=======
-            AbstractOp::new(Gas),
->>>>>>> f9bc8ccf
         ];
         let err = asm.assemble(&ops).unwrap_err();
         // The expressions have short-circuit evaluation, so only the first label is caught in the error.
@@ -1402,15 +1153,9 @@
 
     #[test]
     fn assemble_variable_push1_expression() -> Result<(), Error> {
-<<<<<<< HEAD
-        let mut asm = Assembler::new_with_hardfork(HardFork::Cancun);
-        let ops = vec![
-            AbstractOp::new(HardForkOp::Cancun(JumpDest.into())),
-=======
-        let mut asm = Assembler::new();
-        let ops = vec![
-            AbstractOp::new(JumpDest),
->>>>>>> f9bc8ccf
+        let mut asm = Assembler::new_with_hardfork(HardFork::Cancun);
+        let ops = vec![
+            AbstractOp::new(HardForkOp::Cancun(JumpDest.into())),
             AbstractOp::Label("auto".into()),
             AbstractOp::Push(Imm::with_expression(Expression::Plus(
                 1.into(),
@@ -1424,15 +1169,9 @@
 
     #[test]
     fn assemble_expression_with_labels() -> Result<(), Error> {
-<<<<<<< HEAD
-        let mut asm = Assembler::new_with_hardfork(HardFork::Cancun);
-        let ops = vec![
-            AbstractOp::new(HardForkOp::Cancun(JumpDest.into())),
-=======
-        let mut asm = Assembler::new();
-        let ops = vec![
-            AbstractOp::new(JumpDest),
->>>>>>> f9bc8ccf
+        let mut asm = Assembler::new_with_hardfork(HardFork::Cancun);
+        let ops = vec![
+            AbstractOp::new(HardForkOp::Cancun(JumpDest.into())),
             AbstractOp::Push(Imm::with_expression(Expression::Plus(
                 Terminal::Label(String::from("foo")).into(),
                 Terminal::Label(String::from("bar")).into(),
@@ -1556,101 +1295,7 @@
             .into(),
         ];
 
-<<<<<<< HEAD
-        let mut asm = Assembler::new_with_hardfork(HardFork::Cancun);
-=======
-        let mut asm = Assembler::new();
-        let result = asm.assemble(&ops)?;
-        assert_eq!(result, hex!("6002"));
-
-        Ok(())
-    }
-
-    #[test]
-    fn assemble_instruction_macro_with_undeclared_variables() {
-        let ops = vec![
-            InstructionMacroDefinition {
-                name: "my_macro".into(),
-                parameters: vec!["foo".into()],
-                contents: vec![AbstractOp::new(Push1(Imm::with_variable("bar")))],
-            }
-            .into(),
-            AbstractOp::Label("b".into()),
-            AbstractOp::new(JumpDest),
-            AbstractOp::new(Push1(Imm::with_label("b"))),
-            AbstractOp::Macro(InstructionMacroInvocation {
-                name: "my_macro".into(),
-                parameters: vec![BigInt::from_bytes_be(Sign::Plus, &vec![0x42]).into()],
-            }),
-        ];
-
-        let mut asm = Assembler::new();
-        let err = asm.assemble(&ops).unwrap_err();
-
-        assert_matches!(err, Error::UndeclaredVariableMacro { var, .. } if var == "bar");
-    }
-
-    #[test]
-    fn assemble_instruction_macro_two_delayed_definitions_mirrored() -> Result<(), Error> {
-        let ops = vec![
-            AbstractOp::new(GetPc),
-            AbstractOp::Macro(InstructionMacroInvocation {
-                name: "macro1".into(),
-                parameters: vec![],
-            }),
-            AbstractOp::Macro(InstructionMacroInvocation {
-                name: "macro0".into(),
-                parameters: vec![],
-            }),
-            InstructionMacroDefinition {
-                name: "macro0".into(),
-                parameters: vec![],
-                contents: vec![AbstractOp::new(JumpDest)],
-            }
-            .into(),
-            InstructionMacroDefinition {
-                name: "macro1".into(),
-                parameters: vec![],
-                contents: vec![AbstractOp::new(Caller)],
-            }
-            .into(),
-        ];
-
-        let mut asm = Assembler::new();
-        let result = asm.assemble(&ops)?;
-        assert_eq!(result, hex!("58335b"));
-
-        Ok(())
-    }
-
-    #[test]
-    fn assemble_instruction_macro_two_delayed_definitions() -> Result<(), Error> {
-        let ops = vec![
-            AbstractOp::new(GetPc),
-            AbstractOp::Macro(InstructionMacroInvocation {
-                name: "macro0".into(),
-                parameters: vec![],
-            }),
-            AbstractOp::Macro(InstructionMacroInvocation {
-                name: "macro1".into(),
-                parameters: vec![],
-            }),
-            InstructionMacroDefinition {
-                name: "macro0".into(),
-                parameters: vec![],
-                contents: vec![AbstractOp::new(JumpDest)],
-            }
-            .into(),
-            InstructionMacroDefinition {
-                name: "macro1".into(),
-                parameters: vec![],
-                contents: vec![AbstractOp::new(Caller)],
-            }
-            .into(),
-        ];
-
-        let mut asm = Assembler::new();
->>>>>>> f9bc8ccf
+        let mut asm = Assembler::new_with_hardfork(HardFork::Cancun);
         let result = asm.assemble(&ops)?;
         assert_eq!(result, hex!("585b33"));
 
