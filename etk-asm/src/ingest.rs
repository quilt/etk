--- conflicted
+++ resolved
@@ -201,10 +201,6 @@
 
 #[derive(Debug)]
 struct Program {
-<<<<<<< HEAD
-    depth: usize,
-=======
->>>>>>> f9bc8ccf
     root: Option<Root>,
     sources: Vec<PathBuf>,
 }
@@ -212,23 +208,13 @@
 impl Program {
     fn new(path: PathBuf) -> Self {
         Self {
-<<<<<<< HEAD
-            depth: 0,
-=======
->>>>>>> f9bc8ccf
             root: Root::new(path.clone()).ok(),
             sources: vec![path],
         }
     }
 
-<<<<<<< HEAD
-    fn push_path(&mut self, path: PathBuf) -> Result<PathBuf, Error> {
-        ensure!(self.depth <= 255, error::RecursionLimit);
-        self.depth += 1;
-=======
     fn push_path(&mut self, path: &PathBuf) -> Result<PathBuf, Error> {
         ensure!(self.sources.len() <= 255, error::RecursionLimit);
->>>>>>> f9bc8ccf
 
         let path = if let Some(ref root) = self.root {
             let last = self.sources.last().unwrap();
@@ -250,10 +236,6 @@
     }
 
     fn pop_path(&mut self) {
-<<<<<<< HEAD
-        self.depth -= 1;
-=======
->>>>>>> f9bc8ccf
         self.sources.pop();
     }
 }
@@ -287,21 +269,13 @@
 #[derive(Debug)]
 pub struct Ingest<W> {
     output: W,
-<<<<<<< HEAD
     hardfork: HardFork,
-=======
->>>>>>> f9bc8ccf
 }
 
 impl<W> Ingest<W> {
     /// Make a new `Ingest` that writes assembled bytes to `output`.
-<<<<<<< HEAD
     pub fn new(output: W, hardfork: HardFork) -> Self {
         Self { output, hardfork }
-=======
-    pub fn new(output: W) -> Self {
-        Self { output }
->>>>>>> f9bc8ccf
     }
 }
 
@@ -337,11 +311,7 @@
         P: Into<PathBuf>,
     {
         let mut program = Program::new(path.into());
-<<<<<<< HEAD
         let nodes = self.preprocess(&mut program, text)?;
-=======
-        let nodes = self.preprocess(&mut program, src)?;
->>>>>>> f9bc8ccf
         let mut asm = Assembler::new();
         let raw = asm.assemble(&nodes)?;
 
@@ -349,21 +319,12 @@
             message: "writing output",
             path: None,
         })?;
-<<<<<<< HEAD
 
         Ok(())
     }
 
     fn preprocess(&mut self, program: &mut Program, src: &str) -> Result<Vec<RawOp>, Error> {
         let nodes = parse_asm(src, self.hardfork.clone()).context(error::Parse {
-=======
-
-        Ok(())
-    }
-
-    fn preprocess(&mut self, program: &mut Program, src: &str) -> Result<Vec<RawOp>, Error> {
-        let nodes = parse_asm(src).with_context(|_| error::Parse {
->>>>>>> f9bc8ccf
             path: program.sources.last().unwrap().clone(),
         })?;
         let mut raws = Vec::new();
@@ -381,26 +342,15 @@
                     raws.push(RawOp::Scope(inc_raws));
                 }
                 Node::IncludeHex(hex_path) => {
-<<<<<<< HEAD
-                    let file =
-                        std::fs::read_to_string::<&PathBuf>(&hex_path).with_context(|_| {
-                            error::Io {
-                                message: "reading hex include",
-                                path: <PathBuf as Into<PathBuf>>::into(hex_path.clone()).to_owned(),
-                            }
-                        })?;
-=======
                     let file = std::fs::read_to_string(&hex_path).with_context(|_| error::Io {
                         message: "reading hex include",
                         path: hex_path.to_owned(),
                     })?;
->>>>>>> f9bc8ccf
 
                     let raw = hex::decode(file.trim())
                         .map_err(|e| Box::new(e) as Box<dyn std::error::Error>)
                         .context(error::InvalidHex {
-<<<<<<< HEAD
-                            path: <PathBuf as Into<PathBuf>>::into(hex_path).to_owned(),
+                            path: hex_path.to_owned(),
                         })?;
 
                     raws.push(RawOp::Raw(raw))
@@ -428,12 +378,6 @@
                         }
                         None => {}
                     }
-=======
-                            path: hex_path.to_owned(),
-                        })?;
-
-                    raws.push(RawOp::Raw(raw))
->>>>>>> f9bc8ccf
                 }
             }
         }
@@ -441,19 +385,6 @@
         Ok(raws)
     }
 
-<<<<<<< HEAD
-    fn resolve_and_ingest<P: AsRef<Path>>(
-        &mut self,
-        program: &mut Program,
-        path: P,
-    ) -> Result<Vec<RawOp>, Error>
-    where
-        P: Into<PathBuf>,
-    {
-        let path = path.into();
-        let source = program.push_path(path.clone())?;
-        let code = read_to_string::<&PathBuf>(&source).with_context(|_| error::Io {
-=======
     fn resolve_and_ingest(
         &mut self,
         program: &mut Program,
@@ -461,7 +392,6 @@
     ) -> Result<Vec<RawOp>, Error> {
         let source = program.push_path(&path)?;
         let code = read_to_string(source).with_context(|_| error::Io {
->>>>>>> f9bc8ccf
             message: "reading file before parsing",
             path: path.to_owned(),
         })?;
